<<<<<<< HEAD
## unreleased

- Support custom expressions from selects in the Dart API:
  ```dart
  final currentBalance = accounts.income - accounts.expenses;
  select(accounts).addColumns([currentBalance]).map((row) {
    Account account = row.readTable(accounts);
    int balanceOfAccount = row.read(currentBalance);
    return ...
  }).get();
  ```
- Provide Dart apis for the json1 extension in the `package:moor/extensions/json1.dart` library. Note that
  json1 is not supported on most platforms.
- Standardized behavior of batches in transactions across backends
- Introduced `OrderingTerm.asc` and `OrderingTerm.desc` factories to construct ordering terms more
  easily
=======
## 2.1.1

- Fix crash when closing a database with asserts disabled
- Web: Save the database after migrations ran
- Escape column names in insert statements, if necessary
>>>>>>> e983e4da

## 2.1.0

- New extension methods to simplify the Dart api!
  - Use `&`, `or` and `.not()` to combine boolean expressions.
    ```dart
    // OLD
    select(animals)..where((a) => and(not(a.isMammal), a.amountOfLegs.equals(4)))
    // NEW:
    select(animals)..where((a) => a.isMammal.not() & a.amountOfLegs.equals(4))
    ```
  - Arithmetic: New `+`, `-`, `*` and `/` operators for int and double sql expressions
  - New `+` operator for string concatenation
- Fix crash when `customStatement` is the first operation used on a database ([#199](https://github.com/simolus3/moor/issues/199))
- Allow transactions inside a `beforeOpen` callback
- New `batch` method on generated databases to execute multiple queries in a single batch
- Experimental support to run moor on a background isolate
- Reduce use of parentheses in SQL code generated at runtime
- Query streams now emit errors that happened while running the query
- Upgraded the sql parser which now supports `WITH` clauses in moor files
- Internal refactorings on the runtime query builder

## 2.0.1

- Introduced `isBetween` and `isBetweenValues` methods for comparable expressions (int, double, datetime)
  to check values for both an upper and lower bound
- Automatically map `BOOLEAN` and `DATETIME` columns declared in a sql file to the appropriate type
  (both used to be `double` before).
- Fix streams not emitting cached data when listening multiple times
- __Breaking__: Remove the type parameter from `Insertable.createCompanion` (it was declared as an
  internal method)
  
__2.0.1+1__: Fix crash when `customStatement` is the first operation used on a database 
([#199](https://github.com/simolus3/moor/issues/199))

## 2.0.0
This is the first major update after the initial release and moor and we have a lot to cover:
`.moor` files can now have their own imports and queries, you can embed Dart in sql queries
using the new templates feature and we have a prototype of a pure-Dart SQL IDE ready.
Finally, we also removed a variety of deprecated features. See the breaking changes
section to learn what components are affected and what alternatives are available.

### New features

#### Updates to the sql parser
`.moor` files were introduced in moor 1.7 as an experimental way to declare tables by using
`CREATE TABLE` statements. In this version, they become stable and support their own import
and query system. This allows you to write queries in their own file:

```sql
CREATE TABLE users (
  id INT NOT NULL PRIMARY KEY AUTOINCREMENT,
  name VARCHAR NOT NULL
);

findByName: SELECT * FROM users WHERE name LIKE :query;
```
When this file is included from a `@UseMoor` annotation, moor will generate methods to run the
query. Of course, you can also write Dart queries for tables declared in sql:
```dart
Stream<User> loadUserById(int id) {
 return (select(users)..where((u) => u.id.equals(2))).watchSingle();
}
```

Moor files can also import other moor files by using an `import 'other.moor';` statement at the 
top. Then, all tables defined in `other.moor` will also be available to the current file.

Moor takes Dart and SQL interop even further with the new "Dart in SQL templates". You can define
a query like this:
```sql
findDynamic: SELECT * FROM users WHERE $condition;
```

And moor will generate a method `findDynamic(Expression<bool, BoolType> condition)` for you. This
allows you to bind the template with a predicate as complex as you'd like. At the moment, Dart
templates are supported for expressions, `OrderBy`, `OrderingTerm` and `Limit`.

`INSERT` statements can now be used as a compiled statement - both in moor files and
in a `@UseMoor` or `@UseDao` annotation. A new builtin linter will even warn you when you forget
to provide a value for a non-nullable column - right at compile time!

And finally, we now generate better query code when queries only return a single column. Instead of
generating a whole new class for that, we simply return the value directly.

#### Experimental ffi support
We released an experimental version of moor built on top of `dart:ffi`. It works
cross-platform and is much, much faster than `moor_flutter`. It you want to try
it out, read the docs [here](https://moor.simonbinder.eu/docs/other-engines/vm/).

### Minor changes
- a `Constant<String>` can now be written to SQL, it used to throw before. This is useful
  if you need default values for strings columns. This also works for `BLOBS` 
  (`Constant<Uint8List>`).
- new `LazyDatabase` for when you want to construct a database asynchronously (for instance, if
  you first need to find a file before you can open a database).

### Breaking changes
- __THIS LIKELY AFFECTS YOUR APP:__ Removed the `transaction` parameter for callbacks
  in transactions and `beforeOpen` callbacks. So, instead of writing
  ```dart
  transaction((t) async {
    await t.update(table)...;
  });
  ```
  simply write
  ```dart
  transaction(() async {
    await update(table)...;
  });
  ```
  Similarly, instead of using `onOpen: (db, details) async {...}`, use
  `onOpen: (details) async {...}`. You don't have to worry about calling methods on
  your database instead of a transaction objects. They will be delegated automatically.
  
  On a similar note, we also removed the `operateOn` parameter from compiled queries.
- Compiled queries that return only a single column (e.g. `SELECT COUNT(*) FROM users`)
  will just return their value (in this case, an `int`) now. Moor no longer generates a 
  new class in that case.
- Removed `MigrationStrategy.onFinished`. Use `beforeOpen` instead.
- Compiled sql queries starting with an underscore will now generate private match queries.
  Previously, the query `_allUsers` would generate a `watchAllUsers` method, that has been
  adopted to `_watchAllUsers`. The `generate_private_watch_methods` builder option, which
  backported this fix to older versions, has thus been removed.
- Removed `InsertStatement.insertOrReplace`. Use `insert(data, orReplace: true)` instead.
- Removed the diff util and `MoorAnimatedList`. Use a third party library for that.

## 1.7.2
- Fixed a race condition that caused the database to be opened multiple times on slower devices.
  This problem was introduced in `1.7.0` and was causing problems during migrations.

## 1.7.1
- Better documentation on `getSingle` and `watchSingle` for queries.
- Fix `INTEGER NOT NULL PRIMARY KEY` wrongly requiring a value during insert (this never affected
  `AUTOINCREMENT` columns, and only affects columns declared in a `.moor` file)

## 1.7.0
- Support custom columns via type converters. See the [docs](https://moor.simonbinder.eu/type_converters)
for details on how to use this feature.
- Transactions now roll back when not completed successfully, they also rethrow the exception
to make debugging easier.
- New `backends` api, making it easier to write database drivers that work with moor. Apart from
`moor_flutter`, new experimental backends can be checked out from git:
  1. `encrypted_moor`: An encrypted moor database: https://github.com/simolus3/moor/tree/develop/extras/encryption
  2. `moor_mysql`: Work in progress mysql backend for moor. https://github.com/simolus3/moor/tree/develop/extras/mysql
- The compiled sql feature is no longer experimental and will stay stable until a major version bump
- New, experimental support for `.moor` files! Instead of declaring your tables in Dart, you can
  choose to declare them with sql by writing the `CREATE TABLE` statement in a `.moor` file.
  You can then use these tables in the database and with daos by using the `include` parameter
  on `@UseMoor` and `@UseDao`. Again, please notice that this is an experimental api and there
  might be some hiccups. Please report any issues you run into.
## 1.6.0
- Experimental web support! See [the documentation](https://moor.simonbinder.eu/web) for details.
- Make transactions easier to use: Thanks to some Dart async magic, you no longer need to run
  queries on the transaction explicitly. This
  ```dart
  Future deleteCategory(Category category) {
    return transaction((t) async {
      await t.delete(categories).delete(category);
    });
  }
  ```
  is now the same as this (notice how we don't have to use the `t.` in front of the delete)
  ```dart
    Future deleteCategory(Category category) {
      return transaction((t) async {
        await delete(categories).delete(category);
      });
    }
    ```
  This makes it much easier to compose operations by extracting them into methods, as you don't
  have to worry about not using the `t` parameter.
- Moor now provides syntax sugar for list parameters in compiled custom queries
 (`SELECT * FROM entries WHERE id IN ?`)
- Support `COLLATE` expressions.
- Date time columns are now comparable
- The `StringType` now supports arbitrary data from sqlite ([#70](https://github.com/simolus3/moor/pull/70)).
  Thanks, [knaeckeKami](https://github.com/knaeckeKami)!
- Bugfixes related to stream queries and `LIMIT` clauses.

## 1.5.1
- Fixed an issue where transformed streams would not always update
- Emit a `INSERT INTO table DEFAULT VALUES` when appropriate. Moor used to generate invalid sql
before.

## 1.5.0
This version introduces some new concepts and features, which are explained in more detail below. 
Here is a quick overview of the new features:
- More consistent and reliable callbacks for migrations. You can now use `MigrationStrategy.beforeOpen` 
to run queries after migrations, but before fully opening the database. This is useful to initialize data.
- Greatly expanded documentation, introduced additional checks to provide more helpful error messages
- New `getSingle` and `watchSingle` methods on queries: Queries that you know will only
  return one row can now be instructed to return the value directly instead of wrapping it in a list.
- New "update companion" classes to clearly separate between absent values and explicitly setting
values back to null - explained below. 
- Experimental support for compiled sql queries: __Moor can now generate typesafe APIs for
  written sql__. Read on to get started.
  
### Update companions
Newly introduced "Update companions" allow you to insert or update data more precisely than before.
Previously, there was no clear separation between "null" and absent values. For instance, let's
say we had a table "users" that stores an id, a name, and an age. Now, let's say we wanted to set
the age of a user to null without changing its name. Would we use `User(age: null)`? Here,
the `name` column would implicitly be set to null, so we can't cleanly separate that. However,
with `UsersCompanion(age: Value(null))`, we know the difference between `Value(null)` and the 
default `Value.absent()`.
 
Don't worry, all your existing code will continue to work, this change is fully backwards
compatible. You might get analyzer warnings about missing required fields. The migration to
update companions will fix that. Replacing normal classes with their update companions is simple
and the only thing needed to fix that. The [documentation](https://moor.simonbinder.eu/queries/#updates-and-deletes)
has been updated to reflect this. If you have additional questions, feel free to 
[create an issue](https://github.com/simolus3/moor/issues/new).
### Compiled sql queries
Experimental support for compile time custom statements. Sounds super boring, but it
actually gives you a fluent way to write queries in pure sql. The moor generator will figure
out what your queries return and automatically generate the boring mapping part. Head on to
[the documentation](https://moor.simonbinder.eu/queries/custom) to find out how to use this new feature.
  
Please note that this feature is in an experimental state: Expect minor, but breaking changes
in the API and in the generated code. Also, if you run into any issues with this feature, 
[reporting them](https://github.com/simolus3/moor/issues/new) would be super appreciated.

## 1.4.0
- Added the `RealColumn`, which stores floating point values
- Better configuration for the serializer with the `JsonKey` annotation and the ability to
use a custom `ValueSerializer`

## 1.3.0
- Moor now supports table joins
  - Added table aliases
- Default values for columns: Just use the `withDefault` method when declaring a column
  - added expressions that resolve to the current date or time
- Fixed a crash that would occur if the first operation was a transaction
- Better support for custom expressions as part of a regular query
- Faster hashcode implementation in generated data classes

## 1.2.0
- __Breaking__: Generated DAO classes are now called `_$YourNameHere`, it used to
be just `_YourNameHere` (without the dollar sign)
- Blob data type
- `insertOrReplace` method for insert statements
- DAOs can now operate on transactions
- Custom constraints
- Query streams are now cached so that equal queries yield identical streams.
  This can improve performance.

## 1.1.0
- Transactions

## 1.0.0
- Initial version of the Moor library<|MERGE_RESOLUTION|>--- conflicted
+++ resolved
@@ -1,4 +1,3 @@
-<<<<<<< HEAD
 ## unreleased
 
 - Support custom expressions from selects in the Dart API:
@@ -15,13 +14,12 @@
 - Standardized behavior of batches in transactions across backends
 - Introduced `OrderingTerm.asc` and `OrderingTerm.desc` factories to construct ordering terms more
   easily
-=======
+
 ## 2.1.1
 
 - Fix crash when closing a database with asserts disabled
 - Web: Save the database after migrations ran
 - Escape column names in insert statements, if necessary
->>>>>>> e983e4da
 
 ## 2.1.0
 
